//! Traits and code to define different mechanisms for building Channels to
//! different kinds of targets.

use std::sync::Arc;

use async_trait::async_trait;
use tor_error::{HasKind, HasRetryTime};
use tor_linkspec::{OwnedChanTarget, PtTransportName};
use tor_proto::channel::Channel;

<<<<<<< HEAD
=======
pub use registry::TransportRegistry;
use tracing::debug;

>>>>>>> 7a082cb8
/// An object that knows how to build `Channels` to `ChanTarget`s.
///
/// This trait must be object-safe.
///
/// Every [`ChanMgr`](crate::ChanMgr) has a `ChannelFactory` that it uses to
/// construct all of its channels.
///
/// A `ChannelFactory` can be implemented in terms of a
/// [`TransportHelper`](crate::transport::TransportHelper), by wrapping it in a
/// `ChanBuilder`.
#[async_trait]
pub trait ChannelFactory {
    /// Open an authenticated channel to `target`.
    ///
    /// This method does does not necessarily handle retries or timeouts,
    /// although some of its implementations may.
    ///
    /// This method does not necessarily handle every kind of transport. If the
    /// caller provides a target with an unsupported
    /// [`TransportId`](tor_linkspec::TransportId), this method should return
    /// [`Error::NoSuchTransport`](crate::Error::NoSuchTransport).
    async fn connect_via_transport(&self, target: &OwnedChanTarget) -> crate::Result<Channel>;
}

#[async_trait]
impl<'a> ChannelFactory for Arc<(dyn ChannelFactory + Send + Sync + 'a)> {
    async fn connect_via_transport(&self, target: &OwnedChanTarget) -> crate::Result<Channel> {
        self.as_ref().connect_via_transport(target).await
    }
}

#[async_trait]
impl<'a> ChannelFactory for Box<(dyn ChannelFactory + Send + Sync + 'a)> {
    async fn connect_via_transport(&self, target: &OwnedChanTarget) -> crate::Result<Channel> {
        self.as_ref().connect_via_transport(target).await
    }
}

#[async_trait]
impl<CF> crate::mgr::AbstractChannelFactory for CF
where
    CF: ChannelFactory + Sync,
{
    type Channel = tor_proto::channel::Channel;
    type BuildSpec = OwnedChanTarget;

    async fn build_channel(&self, target: &Self::BuildSpec) -> crate::Result<Self::Channel> {
        debug!("Attempting to open a new channel to {target}");
        self.connect_via_transport(target).await
    }
}

/// The error type returned by a pluggable transport manager.
pub trait AbstractPtError: std::error::Error + HasKind + HasRetryTime + Send + Sync {}

/// A pluggable transport manager.
///
/// We can't directly reference the `PtMgr` type from `tor-ptmgr`, because of dependency resolution
/// constraints, so this defines the interface for what one should look like.
#[async_trait]
pub trait AbstractPtMgr {
    /// Get a `ChannelFactory` for the provided `PtTransportName`.
    async fn factory_for_transport(
        &self,
        transport: &PtTransportName,
    ) -> Result<Option<Arc<dyn ChannelFactory + Sync>>, Arc<dyn AbstractPtError>>;
}<|MERGE_RESOLUTION|>--- conflicted
+++ resolved
@@ -7,13 +7,8 @@
 use tor_error::{HasKind, HasRetryTime};
 use tor_linkspec::{OwnedChanTarget, PtTransportName};
 use tor_proto::channel::Channel;
-
-<<<<<<< HEAD
-=======
-pub use registry::TransportRegistry;
 use tracing::debug;
 
->>>>>>> 7a082cb8
 /// An object that knows how to build `Channels` to `ChanTarget`s.
 ///
 /// This trait must be object-safe.
